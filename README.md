--- conflicted
+++ resolved
@@ -53,19 +53,9 @@
         - Immediate Mode with retained properties
     - .NET 8
     - Editor with support for Editor Scripts and Custom Editors
-<<<<<<< HEAD
-    - Physics ([Bepu Physics 2](https://github.com/bepu/bepuphysics2))
-        - Colliders: Box, Sphere, Capsule, Cylinder, ~~Mesh Collider~~ - Needs to be re-implemented
-        - Triggers
-        - Raycasts and Sweeps
-        - Rigidbody-based Character Controller
-            - Supports Moving Platforms
-        - A ton of physical constraints (All of Bepu's constraints)
-=======
     - Physing using [Jitter Physics 2](https://github.com/notgiven688/jitterphysics2)
         - Colliders: Box, Sphere, Capsule, Cylinder, Cone, Convex Mesh
         - Collision Layers
->>>>>>> 829e933e
     - Unity-like Coroutines
     - Playtest directly in the Editor
     - ScriptableObjects
