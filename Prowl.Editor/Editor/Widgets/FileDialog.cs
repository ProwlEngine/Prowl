﻿using Prowl.Editor.Preferences;
using Prowl.Icons;
using Prowl.Runtime;
using Prowl.Runtime.GUI;
using Prowl.Runtime.GUI.Graphics;

namespace Prowl.Editor
{
    public enum FileDialogType { OpenFile, SaveFile, Count }
    public enum FileDialogSortBy { Name, Date, Size, Type, None }

    public class FileDialogContext
    {
        public string title;
        public FileDialogType type;

        public string fileName;
        public DirectoryInfo directoryPath;
        public string resultPath;

        public List<FileInfo> currentFiles = [];
        public List<DirectoryInfo> currentDirectories = [];

        public Action<string>? OnComplete;
        public Action? OnCancel;

        internal void UpdateCache()
        {
            currentDirectories = directoryPath.GetDirectories().ToList();
            currentFiles = directoryPath.GetFiles().ToList();
            // remove files with .meta extension
            currentFiles = currentFiles.Where(f => f.Extension != ".meta").ToList();
        }
    }

    public class FileDialog : EditorWindow
    {
        public FileDialogContext Dialog;

        private FileDialogSortBy sortBy = FileDialogSortBy.None;
        private FileDialogSortBy sortByPrevious = FileDialogSortBy.None;
        private bool sortDown = false;

        private Stack<DirectoryInfo> _BackStack = new();

        protected override bool Center { get; } = true;
        protected override double Width { get; } = 512 + (512 / 2);
        protected override double Height { get; } = 512;
        protected override bool BackgroundFade { get; } = true;
        protected override bool IsDockable => false;
        protected override bool LockSize => true;
        protected override bool TitleBar => false;
        
        string _path = "";
        bool pastFirstFrame = false;

        public FileDialog(FileDialogContext dialogInfo) : base()
        {
            Dialog = dialogInfo;
            Title = Dialog.title;
            _path = Dialog.directoryPath.FullName;

            Dialog.UpdateCache();
        }

        public static void Open(FileDialogContext dialogInfo)
        {
            new FileDialog(dialogInfo);
        }

        protected override void Draw()
        {
            bool complete = false;

            double ItemSize = EditorStylePrefs.Instance.ItemSize;

            using (gui.Node("Root").Expand().Layout(LayoutType.Row).ScaleChildren().Padding(10).Enter())
            {

                using (gui.Node("Sidebar").Layout(LayoutType.Column).ExpandHeight().MaxWidth(125).MarginRight(10).Padding(10).Enter())
                {
                    gui.Draw2D.DrawRectFilled(gui.CurrentNode.LayoutData.Rect, EditorStylePrefs.Instance.Borders, 10);

                    ShortcutOption("Desktop", Environment.GetFolderPath(Environment.SpecialFolder.Desktop));
                    ShortcutOption("Documents", Environment.GetFolderPath(Environment.SpecialFolder.MyDocuments));
                    ShortcutOption("Downloads", Environment.GetFolderPath(Environment.SpecialFolder.UserProfile) + "/Downloads");
                    ShortcutOption("Pictures", Environment.GetFolderPath(Environment.SpecialFolder.MyPictures));
                    ShortcutOption("Music", Environment.GetFolderPath(Environment.SpecialFolder.MyMusic));
                    ShortcutOption("Videos", Environment.GetFolderPath(Environment.SpecialFolder.MyVideos));
                }

                using (gui.Node("Window").ExpandHeight().Enter())
                {
                    using (gui.Node("Header").ExpandWidth().Height(ItemSize).Enter())
                    {
                        double left = 0;
                        using (gui.Node("Title").ExpandHeight().Enter())
                        {
                            var pos = gui.CurrentNode.LayoutData.Rect.MiddleLeft;
                            pos.y -= 8;
                            gui.Draw2D.DrawText(Dialog.title, 20, pos, EditorStylePrefs.Instance.LesserText);
                            left += Font.DefaultFont.CalcTextSize(Dialog.title, 0).x;
                        }

                        left += 5;

                        using (gui.Node("BackBtn").ExpandHeight().Left(left).Width(ItemSize).Enter())
                        {
                            var hovered = gui.IsNodeHovered();
                            if(_BackStack.Count > 0)
                                hovered = !hovered;
                            gui.Draw2D.DrawText(FontAwesome6.ChevronLeft, 20, gui.CurrentNode.LayoutData.InnerRect,
                                hovered ? EditorStylePrefs.Instance.Hovering : EditorStylePrefs.Instance.LesserText);

                            if (gui.IsNodePressed() && _BackStack.Count > 0)
                            {
                                Dialog.directoryPath = _BackStack.Pop();
                                Dialog.UpdateCache();
                            }
                            left += ItemSize;
                        }

                        using (gui.Node("UpBtn").ExpandHeight().Left(left).Width(ItemSize).Enter())
                        {
                            var hovered = gui.IsNodeHovered();
                            gui.Draw2D.DrawText(FontAwesome6.ChevronUp, 20, gui.CurrentNode.LayoutData.InnerRect,
                                hovered ? EditorStylePrefs.Instance.Hovering : EditorStylePrefs.Instance.LesserText);
                            if (gui.IsNodePressed())
                            {
                                _BackStack.Push(Dialog.directoryPath);
                                Dialog.directoryPath = Dialog.directoryPath.Parent;
                                Dialog.UpdateCache();
                            }
                            left += ItemSize;
                        }

                        left += 5;

                        double pathWidth = gui.CurrentNode.LayoutData.Rect.width - left + 10;
                        using (gui.Node("Path").ExpandHeight().Left(left).Width(pathWidth).Enter())
                        {
                            var style = EditorGUI.GetInputStyle();

                            style.Roundness = 8f;
                            style.BorderThickness = 1f;
                            if (gui.InputField("Path", ref _path, 0x100, Gui.InputFieldFlags.EnterReturnsTrue, 0, 0, pathWidth, null, style))
                            {
                                Dialog.directoryPath = new DirectoryInfo(_path);
                            }
                        }

                        if (complete)
                        {
                            isOpened = false;
                        }
                    }

                    if (Dialog.directoryPath.Exists)
                    {
                        using (gui.Node("Content").ExpandWidth().Layout(LayoutType.Row).Height(Size.Percentage(1f, -ItemSize * 2)).Top(ItemSize).PaddingTop(10).Clip().Scroll().Enter())
                        {
                            // name = 50%, size = 20%, date = 20%, type = 10%

                            using (gui.Node("NameCol").FitContentHeight().Layout(LayoutType.Column).Enter())
                            {
                                gui.CurrentNode.Width(Size.Percentage(0.5f));
                                using (gui.Node("sortName").ExpandWidth().Height(ItemSize).Enter())
                                {
                                    PressedSort(FileDialogSortBy.Name);
                                    DrawSortLabel("Name", FileDialogSortBy.Name);
                                }

                                DrawEntries(false, f => 
                                {
                                    if (f is DirectoryInfo)
                                        return FontAwesome6.Folder + f.Name;
                                    return FontAwesome6.File + f.Name;
                                });
                            }

                            using (gui.Node("SizeCol").FitContentHeight().Layout(LayoutType.Column).Enter())
                            {
                                gui.CurrentNode.Width(Size.Percentage(0.2f));
                                using (gui.Node("sortSize").ExpandWidth().Height(ItemSize).Enter())
                                {
                                    PressedSort(FileDialogSortBy.Size);
                                    DrawSortLabel("Size", FileDialogSortBy.Size);
                                }

                                DrawEntries(true, f => (f is FileInfo file) ? toMemSizeReadable(file.Length) : "");
                            }

                            using (gui.Node("DateCol").FitContentHeight().Layout(LayoutType.Column).Enter())
                            {
                                gui.CurrentNode.Width(Size.Percentage(0.2f));
                                using (gui.Node("sortDate").ExpandWidth().Height(ItemSize).Enter())
                                {
                                    PressedSort(FileDialogSortBy.Date);
                                    DrawSortLabel("Date", FileDialogSortBy.Date);
                                }


                                DrawEntries(true, f => f.LastWriteTime.ToString("dd/MM/yy HH:mm"));
                            }

                            using (gui.Node("TypeCol").FitContentHeight().Layout(LayoutType.Column).Enter())
                            {
                                gui.CurrentNode.Width(Size.Percentage(0.1f));
                                using (gui.Node("typeDate").ExpandWidth().Height(ItemSize).Enter())
                                {
                                    PressedSort(FileDialogSortBy.Type);
                                    DrawSortLabel("Type", FileDialogSortBy.Type);
                                }


                                DrawEntries(true, f => f.Extension);
                            }
                        }

                        using (gui.Node("Footer").ExpandWidth().Height(ItemSize).Top(Offset.Percentage(1f, -ItemSize)).Enter())
                        {
                            using (gui.Node("FileName").ExpandHeight().Width(Size.Percentage(1f, -100)).Enter())
                            {
                                gui.Search("FileName", ref Dialog.fileName, 0, 0, Size.Percentage(1f), ItemSize);
                            }

                            using (gui.Node("SaveBtn").ExpandHeight().Left(Offset.Percentage(1f, -90)).Width(100).Enter())
                            {
                                var hovered = gui.IsNodeHovered();
                                gui.Draw2D.DrawRectFilled(gui.CurrentNode.LayoutData.Rect,
                                    hovered ? EditorStylePrefs.Instance.Hovering : EditorStylePrefs.Instance.LesserText, (float)EditorStylePrefs.Instance.ButtonRoundness);
                                gui.Draw2D.DrawText("Save", 20, gui.CurrentNode.LayoutData.InnerRect, Color.white);
                                if (gui.IsNodePressed())
                                {
                                    var path = Path.Combine(Dialog.directoryPath.FullName + "/" + Dialog.fileName);
                                    Dialog.resultPath = path;
                                    Dialog.OnComplete?.Invoke(path);
                                    isOpened = false;
                                }
                            }
                        }

                    }
                }
            }

            // Clicked outside Window
<<<<<<< HEAD
            if (gui.IsPointerClick(MouseButton.Left) && !gui.IsPointerHovering())
=======
            if (pastFirstFrame && gui.IsPointerClick(Silk.NET.Input.MouseButton.Left) && !gui.IsPointerHovering())
>>>>>>> 5ab45809
            {
                Debug.Log("clicked outside of window");
                isOpened = false;
                Dialog.OnCancel?.Invoke();
            }

            pastFirstFrame = true;
        }

        private void ShortcutOption(string name, string path)
        {
            double ItemSize = EditorStylePrefs.Instance.ItemSize;

            using (gui.Node("SideBar_" + name).ExpandWidth().Height(ItemSize).Enter())
            {
                Color bg = gui.IsNodeHovered() ? EditorStylePrefs.Instance.Hovering : Color.white;
                gui.Draw2D.DrawText(name, gui.CurrentNode.LayoutData.InnerRect, bg);

                if(gui.IsNodePressed())
                {
                    _BackStack.Push(Dialog.directoryPath);
                    Dialog.directoryPath = new DirectoryInfo(path);
                    Dialog.UpdateCache();
                }
            }
        }

        private void PressedSort(FileDialogSortBy sortMode)
        {
            if (gui.IsNodePressed())
            {
                if(sortBy != sortMode)
                    sortBy = sortMode;
                else
                    sortDown = !sortDown;
                Sort();
            }
        }

        private void DrawSortLabel(string text, FileDialogSortBy sortMode)
        {
            if(sortBy == sortMode)
            {
                gui.Draw2D.DrawText(text + " " + (sortDown ? FontAwesome6.ChevronDown : FontAwesome6.ChevronUp), gui.CurrentNode.LayoutData.Rect, gui.IsNodeHovered() ? EditorStylePrefs.Instance.Hovering : EditorStylePrefs.Instance.LesserText);
            }
            else
            {
                gui.Draw2D.DrawText(text, gui.CurrentNode.LayoutData.Rect, gui.IsNodeHovered() ? EditorStylePrefs.Instance.Hovering : EditorStylePrefs.Instance.LesserText);
            }
        }

        private static int hoveringIndex = -1;
        private static string hoveringPath;
        private static string selectedPath;

        private void DrawEntries(bool center, Func<FileSystemInfo, string> name)
        {
            double ItemSize = EditorStylePrefs.Instance.ItemSize;

            int index = 0;
            foreach (var directory in Dialog.currentDirectories)
            {
                using (gui.Node("name", index++).ExpandWidth().Height(ItemSize).Clip().Enter())
                {
                    if (gui.IsNodeHovered())
                    {
                        hoveringPath = directory.FullName;

                        if (gui.IsPointerClick())
                            Dialog.resultPath = directory.FullName;

                        if (gui.IsPointerDoubleClick())
                        {
                            _BackStack.Push(Dialog.directoryPath);
                            Dialog.directoryPath = directory;

                            Dialog.UpdateCache();
                        }
                    }

                    if(Dialog.resultPath == directory.FullName)
                        gui.Draw2D.DrawRectFilled(gui.CurrentNode.LayoutData.Rect, EditorStylePrefs.Instance.Highlighted);
                    else if(hoveringPath == directory.FullName)
                        gui.Draw2D.DrawRectFilled(gui.CurrentNode.LayoutData.Rect, EditorStylePrefs.Instance.Hovering * 0.6f);

                    bool hovered = gui.IsNodeHovered() || hoveringPath == directory.FullName || Dialog.resultPath == directory.FullName;

                    if (!center)
                    {
                        var rect = gui.CurrentNode.LayoutData.Rect.MiddleLeft;
                        rect.y -= 8;
                        gui.Draw2D.DrawText(name.Invoke(directory), rect, hovered ? EditorStylePrefs.Instance.Hovering : Color.white);
                    }
                    else
                    {
                        gui.Draw2D.DrawText(name.Invoke(directory), gui.CurrentNode.LayoutData.Rect, hovered ? EditorStylePrefs.Instance.Hovering : Color.white);
                    }
                }
            }
            foreach (var file in Dialog.currentFiles)
            {
                using (gui.Node("name", index++).ExpandWidth().Height(ItemSize).Clip().Enter())
                {
                    if (gui.IsNodeHovered())
                        hoveringPath = file.FullName;

                    if (gui.IsNodePressed())
                        Dialog.resultPath = file.FullName;

                    if (Dialog.resultPath == file.FullName)
                        gui.Draw2D.DrawRectFilled(gui.CurrentNode.LayoutData.Rect, EditorStylePrefs.Instance.Highlighted);
                    else if (hoveringPath == file.FullName)
                        gui.Draw2D.DrawRectFilled(gui.CurrentNode.LayoutData.Rect, EditorStylePrefs.Instance.Hovering * 0.6f);

                    bool hovered = gui.IsNodeHovered() || hoveringPath == file.FullName || Dialog.resultPath == file.FullName;

                    if (!center)
                    {
                        var rect = gui.CurrentNode.LayoutData.Rect.MiddleLeft;
                        rect.y -= 8;
                        gui.Draw2D.DrawText(name.Invoke(file), rect, hovered ? EditorStylePrefs.Instance.Hovering : Color.white);
                    }
                    else
                    {
                        gui.Draw2D.DrawText(name.Invoke(file), gui.CurrentNode.LayoutData.Rect, hovered ? EditorStylePrefs.Instance.Hovering : Color.white);
                    }
                }
            }
        }

        private string toMemSizeReadable(long length)
        {
            if (length < 1000)
            {
                // bytes
                return length + "bytes";
            }
            // if smaller than megabyte => kilobyte
            if (length < 1000000)
            {
                // kilobyte
                return length / 1000f + "kb";
            }
            if (length < 1000000000)
            {
                // megabyte
                return length / 1000000f + "mb";
            }
            
            // gigabyte
            return length / 1000000000f + "gb";
        }

        private void Sort()
        {
            // Sort directories
            if (sortBy == FileDialogSortBy.Name)
                Dialog.currentDirectories = [.. Dialog.currentDirectories.OrderBy(i => i.Name)];
            else if (sortBy == FileDialogSortBy.Date)
                Dialog.currentDirectories.Sort((a, b) => a.LastWriteTime.CompareTo(b.LastWriteTime));

            // Sort files
            if (sortBy == FileDialogSortBy.Name)
                Dialog.currentFiles = [.. Dialog.currentFiles.OrderBy(i => i.Name)];
            else if (sortBy == FileDialogSortBy.Date)
                Dialog.currentFiles.Sort((a, b) => a.LastWriteTime.CompareTo(b.LastWriteTime));
            else if (sortBy == FileDialogSortBy.Size)
                Dialog.currentFiles.Sort((a, b) => a.Length.CompareTo(b.Length));
            else if (sortBy == FileDialogSortBy.Type)
                Dialog.currentFiles = [.. Dialog.currentFiles.OrderBy(i => i.Extension)];

            if (!sortDown)
            {
                Dialog.currentDirectories.Reverse();
                Dialog.currentFiles.Reverse();
            }
        }
    }
}<|MERGE_RESOLUTION|>--- conflicted
+++ resolved
@@ -245,11 +245,7 @@
             }
 
             // Clicked outside Window
-<<<<<<< HEAD
-            if (gui.IsPointerClick(MouseButton.Left) && !gui.IsPointerHovering())
-=======
-            if (pastFirstFrame && gui.IsPointerClick(Silk.NET.Input.MouseButton.Left) && !gui.IsPointerHovering())
->>>>>>> 5ab45809
+            if (pastFirstFrame && gui.IsPointerClick(MouseButton.Left) && !gui.IsPointerHovering())
             {
                 Debug.Log("clicked outside of window");
                 isOpened = false;
