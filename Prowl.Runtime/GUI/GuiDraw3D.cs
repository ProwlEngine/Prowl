--- conflicted
+++ resolved
@@ -53,11 +53,7 @@
 
             bool closed = points.Count > 0 && Vector2.Distance(points[0], points[points.Count - 1]) < 1e-2;
 
-<<<<<<< HEAD
-            _gui.Draw2D.DrawList.AddPolyline(points, closed ? points.Count - 1 : points.Count, stroke.Color, closed, (float)stroke.Thickness, stroke.AntiAliased);
-=======
-            _gui.Draw2D.DrawList.AddPolyline(points, closed ? points.Count - 1 : points.Count, stroke.Color.GetUInt(), closed, (float)stroke.Thickness);
->>>>>>> efe5d33d
+            _gui.Draw2D.DrawList.AddPolyline(points, closed ? points.Count - 1 : points.Count, stroke.Color, closed, (float)stroke.Thickness);
         }
 
         public void Circle(double radius, Stroke3D stroke) => Arc(radius, 0.0, 360, stroke);
@@ -68,11 +64,7 @@
 
             var points = QuadPoints(radius * 2.0);
             if (points.Count <= 0) return;
-<<<<<<< HEAD
-            _gui.Draw2D.DrawList.AddPolyline(points, points.Count, stroke.Color, true, (float)stroke.Thickness, stroke.AntiAliased);
-=======
-            _gui.Draw2D.DrawList.AddPolyline(points, points.Count, stroke.Color.GetUInt(), true, (float)stroke.Thickness);
->>>>>>> efe5d33d
+            _gui.Draw2D.DrawList.AddPolyline(points, points.Count, stroke.Color, true, (float)stroke.Thickness);
         }
 
         public void FilledCircle(double radius, Stroke3D stroke)
@@ -82,11 +74,7 @@
 
             var points = ArcPoints(radius, 0.0, Math.PI * 2);
             if (points.Count <= 0) return;
-<<<<<<< HEAD
-            _gui.Draw2D.DrawList.AddConvexPolyFilled(points, points.Count - 1, stroke.Color, stroke.AntiAliased);
-=======
-            _gui.Draw2D.DrawList.AddConvexPolyFilled(points, points.Count - 1, stroke.Color.GetUInt());
->>>>>>> efe5d33d
+            _gui.Draw2D.DrawList.AddConvexPolyFilled(points, points.Count - 1, stroke.Color);
         }
 
         public void LineSegment(Vector3 from, Vector3 to, Stroke3D stroke)
@@ -125,11 +113,7 @@
                 points.Add(arrowStart + cross);
                 points.Add(arrowEnd);
 
-<<<<<<< HEAD
-                _gui.Draw2D.DrawList.AddConvexPolyFilled(points, 3, stroke.Color, stroke.AntiAliased);
-=======
-                _gui.Draw2D.DrawList.AddConvexPolyFilled(points, 3, stroke.Color.GetUInt());
->>>>>>> efe5d33d
+                _gui.Draw2D.DrawList.AddConvexPolyFilled(points, 3, stroke.Color);
             }
         }
 
@@ -144,11 +128,7 @@
                     screenPoints.Add(screenPos);
 
             if (screenPoints.Count > 2)
-<<<<<<< HEAD
-                _gui.Draw2D.DrawList.AddConvexPolyFilled(screenPoints, screenPoints.Count, stroke.Color, stroke.AntiAliased);
-=======
-                _gui.Draw2D.DrawList.AddConvexPolyFilled(screenPoints, screenPoints.Count, stroke.Color.GetUInt());
->>>>>>> efe5d33d
+                _gui.Draw2D.DrawList.AddConvexPolyFilled(screenPoints, screenPoints.Count, stroke.Color);
         }
 
         public void Polyline(IEnumerable<Vector3> points, Stroke3D stroke)
@@ -162,11 +142,7 @@
                     screenPoints.Add(screenPos);
 
             if (screenPoints.Count > 1)
-<<<<<<< HEAD
-                _gui.Draw2D.DrawList.AddPolyline(screenPoints, screenPoints.Count, stroke.Color, false, (float)stroke.Thickness, stroke.AntiAliased);
-=======
-                _gui.Draw2D.DrawList.AddPolyline(screenPoints, screenPoints.Count, stroke.Color.GetUInt(), false, (float)stroke.Thickness);
->>>>>>> efe5d33d
+                _gui.Draw2D.DrawList.AddPolyline(screenPoints, screenPoints.Count, stroke.Color, false, (float)stroke.Thickness);
         }
 
         public void Sector(double radius, double startAngle, double endAngle, Stroke3D stroke)
@@ -219,11 +195,7 @@
 
             if (points.Count <= 0) return;
 
-<<<<<<< HEAD
-            _gui.Draw2D.DrawList.AddConvexPolyFilled(points, points.Count, stroke.Color, stroke.AntiAliased);
-=======
-            _gui.Draw2D.DrawList.AddConvexPolyFilled(points, points.Count, stroke.Color.GetUInt());
->>>>>>> efe5d33d
+            _gui.Draw2D.DrawList.AddConvexPolyFilled(points, points.Count, stroke.Color);
         }
 
         private UIBuffer<Vector2> ArcPoints(double radius, double startRad, double endRad)
